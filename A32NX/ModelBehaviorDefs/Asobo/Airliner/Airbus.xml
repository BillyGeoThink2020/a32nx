--- conflicted
+++ resolved
@@ -1735,9 +1735,7 @@
 			</UseTemplate>
 		</Component>
 	</Template>
-<<<<<<< HEAD
-=======
-  
+
 	<Template Name="A32NX_AIRBUS_DATA_SWITCHING_TEMPLATE">
 		<Component ID="#NODE_ID#" Node="#NODE_ID#">
 			<UseTemplate Name="ASOBO_GT_Switch_3States">
@@ -1750,7 +1748,6 @@
 			</UseTemplate>
 		</Component>
   </Template>
->>>>>>> e35d0d23
 
 	<Template Name="A32NX_Push_BARO_Template">
 		<Component ID="#NODE_ID#" Node="#NODE_ID#">
