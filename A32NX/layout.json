{
    "content": [
        {
            "path": "html_ui/Fonts/B612Mono-Regular.ttf",
            "size": 140292,
            "date": "132402817714110148"
        },
        {
            "path": "html_ui/Pages/VCockpit/Instruments/Airliners/A320_Neo/BaseNDCompass.js",
            "size": 36552,
            "date": "132402817714110148"
        },
        {
            "path": "html_ui/Pages/VCockpit/Instruments/Airliners/A320_Neo/CDU/A320_Neo_CDU_IdentPage.js",
            "size": 570,
            "date": "132402817714110148"
        },
        {
            "path": "html_ui/Pages/VCockpit/Instruments/Airliners/A320_Neo/CDU/A320_Neo_CDU_MainDisplay.js",
            "size": 35552,
            "date": "132402817714110148"
        },
        {
            "path": "html_ui/Pages/VCockpit/Instruments/Airliners/A320_Neo/EICAS/A320_Neo_EICAS.html",
            "size": 5352,
            "date": "132402817714110148"
        },
        {
            "path": "html_ui/Pages/VCockpit/Instruments/Airliners/A320_Neo/EICAS/A320_Neo_EICAS.js",
            "size": 10627,
            "date": "132402817714110148"
        },
        {
            "path": "html_ui/Pages/VCockpit/Instruments/Airliners/A320_Neo/EICAS/EICAS_Common.html",
            "size": 1753,
            "date": "132402817714110148"
        },
        {
            "path": "html_ui/Pages/VCockpit/Instruments/Airliners/A320_Neo/EICAS/EICAS_Common.js",
            "size": 4361,
            "date": "132402817714110148"
        },
        {
            "path": "html_ui/Pages/VCockpit/Instruments/Airliners/A320_Neo/EICAS/ECAM/A320_Neo_LowerECAM_APU.css",
            "size": 2001,
            "date": "132402817714110148"
        },
        {
            "path": "html_ui/Pages/VCockpit/Instruments/Airliners/A320_Neo/EICAS/ECAM/A320_Neo_LowerECAM_APU.html",
            "size": 3159,
            "date": "132402817714110148"
        },
        {
            "path": "html_ui/Pages/VCockpit/Instruments/Airliners/A320_Neo/EICAS/ECAM/A320_Neo_LowerECAM_APU.js",
            "size": 10873,
            "date": "132402817714110148"
        },
        {
            "path": "html_ui/Pages/VCockpit/Instruments/Airliners/A320_Neo/EICAS/ECAM/A320_Neo_LowerECAM_BLEED.css",
            "size": 1350,
            "date": "132402817714110148"
        },
        {
            "path": "html_ui/Pages/VCockpit/Instruments/Airliners/A320_Neo/EICAS/ECAM/A320_Neo_LowerECAM_BLEED.html",
            "size": 9743,
            "date": "132402817714110148"
        },
        {
            "path": "html_ui/Pages/VCockpit/Instruments/Airliners/A320_Neo/EICAS/ECAM/A320_Neo_LowerECAM_BLEED.js",
            "size": 3854,
            "date": "132402817714110148"
        },
        {
            "path": "html_ui/Pages/VCockpit/Instruments/Airliners/A320_Neo/EICAS/ECAM/A320_Neo_LowerECAM_DOOR.css",
            "size": 2291,
            "date": "132402817714110148"
        },
        {
            "path": "html_ui/Pages/VCockpit/Instruments/Airliners/A320_Neo/EICAS/ECAM/A320_Neo_LowerECAM_DOOR.html",
            "size": 4131,
            "date": "132402817714110148"
        },
        {
            "path": "html_ui/Pages/VCockpit/Instruments/Airliners/A320_Neo/EICAS/ECAM/A320_Neo_LowerECAM_DOOR.js",
            "size": 5140,
            "date": "132402817714110148"
        },
        {
            "path": "html_ui/Pages/VCockpit/Instruments/Airliners/A320_Neo/EICAS/ECAM/A320_Neo_LowerECAM_FTCL.css",
            "size": 2704,
            "date": "132402817714110148"
        },
        {
            "path": "html_ui/Pages/VCockpit/Instruments/Airliners/A320_Neo/EICAS/ECAM/A320_Neo_LowerECAM_FTCL.html",
            "size": 12025,
            "date": "132402817714110148"
        },
        {
            "path": "html_ui/Pages/VCockpit/Instruments/Airliners/A320_Neo/EICAS/ECAM/A320_Neo_LowerECAM_FTCL.js",
            "size": 956,
            "date": "132402817714110148"
        },
        {
            "path": "html_ui/Pages/VCockpit/Instruments/Airliners/A320_Neo/FCU/A320_Neo_FCU.css",
            "size": 3553,
            "date": "132402817714110148"
        },
        {
            "path": "html_ui/Pages/VCockpit/Instruments/Airliners/A320_Neo/FCU/A320_Neo_FCU.html",
            "size": 6454,
            "date": "132402817714110148"
        },
        {
            "path": "html_ui/Pages/VCockpit/Instruments/Airliners/A320_Neo/FCU/A320_Neo_FCU.js",
            "size": 26444,
            "date": "132402817714110148"
        },
        {
            "path": "html_ui/Pages/VCockpit/Instruments/Airliners/A320_Neo/MFD/A320_Neo_MFD.css",
            "size": 8327,
            "date": "132402817714110148"
        },
        {
            "path": "html_ui/Pages/VCockpit/Instruments/Airliners/A320_Neo/MFD/A320_Neo_MFD.html",
<<<<<<< HEAD
            "size": 11789,
=======
            "size": 11481,
>>>>>>> 03ccdc96
            "date": "132402817714110148"
        },
        {
            "path": "html_ui/Pages/VCockpit/Instruments/Airliners/A320_Neo/MFD/A320_Neo_MFD.js",
<<<<<<< HEAD
            "size": 24463,
=======
            "size": 24566,
>>>>>>> 03ccdc96
            "date": "132402817714110148"
        },
        {
            "path": "html_ui/Pages/VCockpit/Instruments/Airliners/A320_Neo/MFD/NDCompass.js",
            "size": 37871,
            "date": "132402817714110148"
        },
        {
            "path": "html_ui/Pages/VCockpit/Instruments/Airliners/A320_Neo/PFD/A320_Neo_PFD.html",
            "size": 6871,
            "date": "132402817714110148"
        },
        {
            "path": "html_ui/Pages/VCockpit/Instruments/Airliners/A320_Neo/PFD/A320_Neo_PFD.js",
            "size": 10596,
            "date": "132402817714110148"
        },
        {
            "path": "html_ui/Pages/VCockpit/Instruments/Airliners/A320_Neo/PFD/AirspeedIndicator.js",
            "size": 139127,
            "date": "132402817714110148"
        },
        {
            "path": "html_ui/Pages/VCockpit/Instruments/Airliners/A320_Neo/PFD/AltimeterIndicator.js",
            "size": 99399,
            "date": "132402817714110148"
        },
        {
            "path": "html_ui/Pages/VCockpit/Instruments/Airliners/A320_Neo/PFD/AttitudeIndicator.js",
            "size": 102295,
            "date": "132402817714110148"
        },
        {
            "path": "html_ui/Pages/VCockpit/Instruments/Airliners/A320_Neo/PFD/ILSIndicator.js",
            "size": 21404,
            "date": "132402817714110148"
        },
        {
            "path": "html_ui/Pages/VCockpit/Instruments/Airliners/A320_Neo/PFD/VerticalSpeedIndicator.js",
            "size": 44232,
            "date": "132402817714110148"
        },
        {
            "path": "html_ui/Pages/VCockpit/Instruments/Airliners/Shared/Airbus/Airbus_FMA.js",
            "size": 84320,
            "date": "132402817714110148"
        },
        {
            "path": "ModelBehaviorDefs/Airliner/Airbus.xml",
            "size": 37721,
            "date": "132402817714110148"
        },
        {
            "path": "ModelBehaviorDefs/Asobo/Airliner/Airbus.xml",
            "size": 41920,
            "date": "132402817714110148"
        },
        {
            "path": "SimObjects/AirPlanes/Asobo_A320_NEO/approach.FLT",
            "size": 3875,
            "date": "132402817714110148"
        },
        {
            "path": "SimObjects/AirPlanes/Asobo_A320_NEO/apron.FLT",
            "size": 3947,
            "date": "132402817714110148"
        },
        {
            "path": "SimObjects/AirPlanes/Asobo_A320_NEO/cruise.FLT",
            "size": 3963,
            "date": "132402817714110148"
        },
        {
            "path": "SimObjects/AirPlanes/Asobo_A320_NEO/engines.cfg",
            "size": 10489,
            "date": "132402817714110148"
        },
        {
            "path": "SimObjects/AirPlanes/Asobo_A320_NEO/final.FLT",
            "size": 3957,
            "date": "132402817714110148"
        },
        {
            "path": "SimObjects/AirPlanes/Asobo_A320_NEO/runway.FLT",
            "size": 3996,
            "date": "132402817714110148"
        },
        {
            "path": "SimObjects/AirPlanes/Asobo_A320_NEO/systems.cfg",
            "size": 17926,
            "date": "132402817714110148"
        },
        {
            "path": "SimObjects/AirPlanes/Asobo_A320_NEO/taxi.flt",
            "size": 3893,
            "date": "132402817714110148"
        },
        {
            "path": "SimObjects/AirPlanes/Asobo_A320_NEO/model/A320_NEO_INTERIOR.xml",
            "size": 131450,
            "date": "132402817714110148"
        },
        {
            "path": "SimObjects/AirPlanes/Asobo_A320_NEO/panel/panel.xml",
            "size": 19226,
            "date": "132402817714110148"
        }
    ]
}<|MERGE_RESOLUTION|>--- conflicted
+++ resolved
@@ -7,195 +7,187 @@
         },
         {
             "path": "html_ui/Pages/VCockpit/Instruments/Airliners/A320_Neo/BaseNDCompass.js",
-            "size": 36552,
+            "size": 35783,
             "date": "132402817714110148"
         },
         {
             "path": "html_ui/Pages/VCockpit/Instruments/Airliners/A320_Neo/CDU/A320_Neo_CDU_IdentPage.js",
-            "size": 570,
+            "size": 550,
             "date": "132402817714110148"
         },
         {
             "path": "html_ui/Pages/VCockpit/Instruments/Airliners/A320_Neo/CDU/A320_Neo_CDU_MainDisplay.js",
-            "size": 35552,
+            "size": 34690,
             "date": "132402817714110148"
         },
         {
             "path": "html_ui/Pages/VCockpit/Instruments/Airliners/A320_Neo/EICAS/A320_Neo_EICAS.html",
-            "size": 5352,
+            "size": 5284,
             "date": "132402817714110148"
         },
         {
             "path": "html_ui/Pages/VCockpit/Instruments/Airliners/A320_Neo/EICAS/A320_Neo_EICAS.js",
-            "size": 10627,
+            "size": 10438,
             "date": "132402817714110148"
         },
         {
             "path": "html_ui/Pages/VCockpit/Instruments/Airliners/A320_Neo/EICAS/EICAS_Common.html",
-            "size": 1753,
+            "size": 1716,
             "date": "132402817714110148"
         },
         {
             "path": "html_ui/Pages/VCockpit/Instruments/Airliners/A320_Neo/EICAS/EICAS_Common.js",
-            "size": 4361,
+            "size": 4248,
             "date": "132402817714110148"
         },
         {
             "path": "html_ui/Pages/VCockpit/Instruments/Airliners/A320_Neo/EICAS/ECAM/A320_Neo_LowerECAM_APU.css",
-            "size": 2001,
+            "size": 1909,
             "date": "132402817714110148"
         },
         {
             "path": "html_ui/Pages/VCockpit/Instruments/Airliners/A320_Neo/EICAS/ECAM/A320_Neo_LowerECAM_APU.html",
-            "size": 3159,
+            "size": 3091,
             "date": "132402817714110148"
         },
         {
             "path": "html_ui/Pages/VCockpit/Instruments/Airliners/A320_Neo/EICAS/ECAM/A320_Neo_LowerECAM_APU.js",
-            "size": 10873,
+            "size": 10613,
             "date": "132402817714110148"
         },
         {
             "path": "html_ui/Pages/VCockpit/Instruments/Airliners/A320_Neo/EICAS/ECAM/A320_Neo_LowerECAM_BLEED.css",
-            "size": 1350,
+            "size": 1302,
             "date": "132402817714110148"
         },
         {
             "path": "html_ui/Pages/VCockpit/Instruments/Airliners/A320_Neo/EICAS/ECAM/A320_Neo_LowerECAM_BLEED.html",
-            "size": 9743,
+            "size": 9579,
             "date": "132402817714110148"
         },
         {
             "path": "html_ui/Pages/VCockpit/Instruments/Airliners/A320_Neo/EICAS/ECAM/A320_Neo_LowerECAM_BLEED.js",
-            "size": 3854,
+            "size": 3781,
             "date": "132402817714110148"
         },
         {
             "path": "html_ui/Pages/VCockpit/Instruments/Airliners/A320_Neo/EICAS/ECAM/A320_Neo_LowerECAM_DOOR.css",
-            "size": 2291,
+            "size": 2209,
             "date": "132402817714110148"
         },
         {
             "path": "html_ui/Pages/VCockpit/Instruments/Airliners/A320_Neo/EICAS/ECAM/A320_Neo_LowerECAM_DOOR.html",
-            "size": 4131,
+            "size": 4068,
             "date": "132402817714110148"
         },
         {
             "path": "html_ui/Pages/VCockpit/Instruments/Airliners/A320_Neo/EICAS/ECAM/A320_Neo_LowerECAM_DOOR.js",
-            "size": 5140,
+            "size": 5038,
             "date": "132402817714110148"
         },
         {
             "path": "html_ui/Pages/VCockpit/Instruments/Airliners/A320_Neo/EICAS/ECAM/A320_Neo_LowerECAM_FTCL.css",
-            "size": 2704,
+            "size": 2607,
             "date": "132402817714110148"
         },
         {
             "path": "html_ui/Pages/VCockpit/Instruments/Airliners/A320_Neo/EICAS/ECAM/A320_Neo_LowerECAM_FTCL.html",
-            "size": 12025,
+            "size": 11852,
             "date": "132402817714110148"
         },
         {
             "path": "html_ui/Pages/VCockpit/Instruments/Airliners/A320_Neo/EICAS/ECAM/A320_Neo_LowerECAM_FTCL.js",
-            "size": 956,
+            "size": 929,
             "date": "132402817714110148"
         },
         {
             "path": "html_ui/Pages/VCockpit/Instruments/Airliners/A320_Neo/FCU/A320_Neo_FCU.css",
-            "size": 3553,
+            "size": 3420,
             "date": "132402817714110148"
         },
         {
             "path": "html_ui/Pages/VCockpit/Instruments/Airliners/A320_Neo/FCU/A320_Neo_FCU.html",
-            "size": 6454,
+            "size": 6348,
             "date": "132402817714110148"
         },
         {
             "path": "html_ui/Pages/VCockpit/Instruments/Airliners/A320_Neo/FCU/A320_Neo_FCU.js",
-            "size": 26444,
+            "size": 25803,
             "date": "132402817714110148"
         },
         {
             "path": "html_ui/Pages/VCockpit/Instruments/Airliners/A320_Neo/MFD/A320_Neo_MFD.css",
-            "size": 8327,
+            "size": 8074,
             "date": "132402817714110148"
         },
         {
             "path": "html_ui/Pages/VCockpit/Instruments/Airliners/A320_Neo/MFD/A320_Neo_MFD.html",
-<<<<<<< HEAD
             "size": 11789,
-=======
-            "size": 11481,
->>>>>>> 03ccdc96
             "date": "132402817714110148"
         },
         {
             "path": "html_ui/Pages/VCockpit/Instruments/Airliners/A320_Neo/MFD/A320_Neo_MFD.js",
-<<<<<<< HEAD
             "size": 24463,
-=======
-            "size": 24566,
->>>>>>> 03ccdc96
             "date": "132402817714110148"
         },
         {
             "path": "html_ui/Pages/VCockpit/Instruments/Airliners/A320_Neo/MFD/NDCompass.js",
-            "size": 37871,
+            "size": 37238,
             "date": "132402817714110148"
         },
         {
             "path": "html_ui/Pages/VCockpit/Instruments/Airliners/A320_Neo/PFD/A320_Neo_PFD.html",
-            "size": 6871,
+            "size": 6781,
             "date": "132402817714110148"
         },
         {
             "path": "html_ui/Pages/VCockpit/Instruments/Airliners/A320_Neo/PFD/A320_Neo_PFD.js",
-            "size": 10596,
+            "size": 10261,
             "date": "132402817714110148"
         },
         {
             "path": "html_ui/Pages/VCockpit/Instruments/Airliners/A320_Neo/PFD/AirspeedIndicator.js",
-            "size": 139127,
+            "size": 136635,
             "date": "132402817714110148"
         },
         {
             "path": "html_ui/Pages/VCockpit/Instruments/Airliners/A320_Neo/PFD/AltimeterIndicator.js",
-            "size": 99399,
+            "size": 97744,
             "date": "132402817714110148"
         },
         {
             "path": "html_ui/Pages/VCockpit/Instruments/Airliners/A320_Neo/PFD/AttitudeIndicator.js",
-            "size": 102295,
+            "size": 100511,
             "date": "132402817714110148"
         },
         {
             "path": "html_ui/Pages/VCockpit/Instruments/Airliners/A320_Neo/PFD/ILSIndicator.js",
-            "size": 21404,
+            "size": 21029,
             "date": "132402817714110148"
         },
         {
             "path": "html_ui/Pages/VCockpit/Instruments/Airliners/A320_Neo/PFD/VerticalSpeedIndicator.js",
-            "size": 44232,
+            "size": 43409,
             "date": "132402817714110148"
         },
         {
             "path": "html_ui/Pages/VCockpit/Instruments/Airliners/Shared/Airbus/Airbus_FMA.js",
-            "size": 84320,
+            "size": 82442,
             "date": "132402817714110148"
         },
         {
             "path": "ModelBehaviorDefs/Airliner/Airbus.xml",
-            "size": 37721,
+            "size": 36725,
             "date": "132402817714110148"
         },
         {
             "path": "ModelBehaviorDefs/Asobo/Airliner/Airbus.xml",
-            "size": 41920,
+            "size": 40841,
             "date": "132402817714110148"
         },
         {
             "path": "SimObjects/AirPlanes/Asobo_A320_NEO/approach.FLT",
-            "size": 3875,
+            "size": 3670,
             "date": "132402817714110148"
         },
         {
@@ -205,7 +197,7 @@
         },
         {
             "path": "SimObjects/AirPlanes/Asobo_A320_NEO/cruise.FLT",
-            "size": 3963,
+            "size": 3754,
             "date": "132402817714110148"
         },
         {
@@ -215,32 +207,32 @@
         },
         {
             "path": "SimObjects/AirPlanes/Asobo_A320_NEO/final.FLT",
-            "size": 3957,
+            "size": 3751,
             "date": "132402817714110148"
         },
         {
             "path": "SimObjects/AirPlanes/Asobo_A320_NEO/runway.FLT",
-            "size": 3996,
+            "size": 3779,
             "date": "132402817714110148"
         },
         {
             "path": "SimObjects/AirPlanes/Asobo_A320_NEO/systems.cfg",
-            "size": 17926,
+            "size": 17699,
             "date": "132402817714110148"
         },
         {
             "path": "SimObjects/AirPlanes/Asobo_A320_NEO/taxi.flt",
-            "size": 3893,
+            "size": 3683,
             "date": "132402817714110148"
         },
         {
             "path": "SimObjects/AirPlanes/Asobo_A320_NEO/model/A320_NEO_INTERIOR.xml",
-            "size": 131450,
+            "size": 128166,
             "date": "132402817714110148"
         },
         {
             "path": "SimObjects/AirPlanes/Asobo_A320_NEO/panel/panel.xml",
-            "size": 19226,
+            "size": 18480,
             "date": "132402817714110148"
         }
     ]
