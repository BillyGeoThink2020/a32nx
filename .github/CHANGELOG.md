--- conflicted
+++ resolved
@@ -7,9 +7,6 @@
 
 1. [General] Add CHANGELOG.md - @nathaninnes (Nathan Innes)
 2. [ECAM] Improved Upper ECAM Visuals - @wpine215 (Iceman)
-<<<<<<< HEAD
-3. [CDU] Fixed a crash when trying to replace a waypoint in the flight plan - @lousybyte (lousybyte)
-=======
 3. [TEXTURES] Changed roughness of glareshield - @Pleasure (Pleasure)
 4. [CDU] Fixed several issues related to incorrect active waypoints - @lousybyte (lousybyte)
->>>>>>> 97922f69
+5. [CDU] Fixed a crash when trying to replace a waypoint in the flight plan - @lousybyte (lousybyte)
